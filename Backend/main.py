--- conflicted
+++ resolved
@@ -9,8 +9,8 @@
 from flask_cors import CORS
 from termcolor import colored
 from dotenv import load_dotenv
-from youtube import upload_video
-from apiclient.errors import HttpError
+from youtube import upload_video 
+from apiclient.errors import HttpError   
 from flask import Flask, request, jsonify
 from moviepy.config import change_settings
 
@@ -93,7 +93,6 @@
             print(colored("[!] No voice was selected. Defaulting to \"en_us_001\"", "yellow"))
             voice = "en_us_001"
 
-        print(colored(f"[+] Generating search terms", "green"))
         # Generate search terms
         search_terms = get_search_terms(
             data["videoSubject"], AMOUNT_OF_STOCK_VIDEOS, script, ai_model
@@ -208,61 +207,6 @@
         except Exception as e:
             print(colored(f"[-] Error generating final video: {e}", "red"))
             final_video_path = None
-<<<<<<< HEAD
-
-        # Start Youtube Uploader
-        # Check if the CLIENT_SECRETS_FILE exists
-        client_secrets_file = os.path.abspath("./client_secret.json")
-        SKIP_YT_UPLOAD = False
-        if not os.path.exists(client_secrets_file):
-            SKIP_YT_UPLOAD = True
-            print(colored("[-] Client secrets file missing. YouTube upload will be skipped.", "yellow"))
-            print(colored("[-] Please download the client_secret.json from Google Cloud Platform and store this inside the /Backend directory.", "red"))
-
-        # Define metadata for the video, we will display this to the user in the console, regardless if they choose to auto upload.
-
-        print(colored("[-] Generating metadata for YouTube upload...", "blue"))
-        title, description, keywords = generate_metadata(data["videoSubject"], script)
-        print(colored("[-] Metadata for YouTube upload:", "blue"))
-        print(colored("   Title: ", "blue"))
-        print(colored(f"   {title}", "blue"))
-        print(colored("   Description: ", "blue"))
-        print(colored(f"   {description}", "blue"))
-        print(colored("   Keywords: ", "blue"))
-        print(colored(f"  {', '.join(keywords)}", "blue"))
-
-        # Only proceed with YouTube upload if the toggle is True  and client_secret.json exists.
-        if automate_youtube_upload and not SKIP_YT_UPLOAD:
-
-
-            # Choose the appropriate category ID for your videos
-            video_category_id = "28"  # Science & Technology
-            privacyStatus = "private"  # "public", "private", "unlisted"
-            video_metadata = {
-                'video_path': os.path.abspath(f"../temp/{final_video_path}"),
-                'title': title,
-                'description': description,
-                'category': video_category_id,
-                'keywords': ",".join(keywords),
-                'privacyStatus': privacyStatus,
-            }
-
-            # Upload the video to YouTube
-            try:
-                print(colored("[-] Uploading video to YouTube...", "cyan"))
-                # Unpack the video_metadata dictionary into individual arguments
-                video_response = upload_video(
-                    video_path=video_metadata['video_path'],
-                    title=video_metadata['title'],
-                    description=video_metadata['description'],
-                    category=video_metadata['category'],
-                    keywords=video_metadata['keywords'],
-                    privacy_status=video_metadata['privacyStatus']
-                )
-                print(f"Uploaded video ID: {video_response.get('id')}")
-            except HttpError as e:
-                print(f"An HTTP error {e.resp.status} occurred:\n{e.content}")
-=======
         
         if automate_youtube_upload:
             # Start Youtube Uploader
@@ -334,12 +278,8 @@
             video_clip = video_clip.set_duration(original_duration)
             video_clip.write_videofile(f"../{final_video_path}", threads=2)
 
->>>>>>> 059a8e9c
-
-            print(colored("[+] Done uploading to YouTube!", "green"))
 
         # Let user know
-
         print(colored(f"[+] Video generated: {final_video_path}!", "green"))
 
         # Stop FFMPEG processes
