--- conflicted
+++ resolved
@@ -1,245 +1,3 @@
-<<<<<<< HEAD
-import os  
-  
-from gpt import *  
-from video import *  
-from utils import *  
-from search import *  
-from uuid import uuid4  
-from tiktokvoice import *  
-from flask_cors import CORS  
-from termcolor import colored  
-from dotenv import load_dotenv  
-from flask import Flask, request, jsonify  
-from moviepy.config import change_settings  
-from apiclient.errors import HttpError    
-from youtube import upload_video    
-  
-# Load environment variables  
-load_dotenv("../.env")  
-  
-# Set environment variables  
-SESSION_ID = os.getenv("TIKTOK_SESSION_ID")  
-change_settings({"IMAGEMAGICK_BINARY": os.getenv("IMAGEMAGICK_BINARY")})  
-  
-# Initialize Flask  
-app = Flask(__name__)  
-CORS(app)  
-  
-# Constants  
-HOST = "0.0.0.0"  
-PORT = 8080  
-AMOUNT_OF_STOCK_VIDEOS = 5  
-GENERATING = False  
-  
-# Generation Endpoint  
-@app.route("/api/generate", methods=["POST"])  
-def generate():  
-    try:  
-        # Set global variable  
-        global GENERATING  
-        GENERATING = True  
-  
-        # Clean  
-        clean_dir("../temp/")  
-        clean_dir("../subtitles/")  
-  
-        # Parse JSON  
-        data = request.get_json()  
-        
-        # Get 'automateYoutubeUpload' from the request data and default to False if not provided 
-        automate_youtube_upload = data.get('automateYoutubeUpload', False)  
-  
-        # Print little information about the video which is to be generated  
-        print(colored("[Video to be generated]", "blue"))  
-        print(colored("   Subject: " + data["videoSubject"], "blue"))  
-  
-        if not GENERATING:  
-            return jsonify(  
-                {  
-                    "status": "error",  
-                    "message": "Video generation was cancelled.",  
-                    "data": [],  
-                }  
-            )  
-  
-        # Generate a script  
-        script = generate_script(data["videoSubject"])  
-  
-        # Generate search terms  
-        search_terms = get_search_terms(  
-            data["videoSubject"], AMOUNT_OF_STOCK_VIDEOS, script  
-        )  
-  
-        # Search for a video of the given search term  
-        video_urls = []  
-  
-        # Loop through all search terms,  
-        # and search for a video of the given search term  
-        for search_term in search_terms:  
-            if not GENERATING:  
-                return jsonify(  
-                    {  
-                        "status": "error",  
-                        "message": "Video generation was cancelled.",  
-                        "data": [],  
-                    }  
-                )  
-            found_url = search_for_stock_videos(  
-                search_term, os.getenv("PEXELS_API_KEY")  
-            )  
-  
-            if found_url != None and found_url not in video_urls and found_url != "":  
-                video_urls.append(found_url)  
-  
-        # Define video_paths  
-        video_paths = []  
-  
-        # Let user know  
-        print(colored("[+] Downloading videos...", "blue"))  
-  
-        # Save the videos  
-        for video_url in video_urls:  
-            if not GENERATING:  
-                return jsonify(  
-                    {  
-                        "status": "error",  
-                        "message": "Video generation was cancelled.",  
-                        "data": [],  
-                    }  
-                )  
-            try:  
-                saved_video_path = save_video(video_url)  
-                video_paths.append(saved_video_path)  
-            except Exception:  
-                print(colored(f"[-] Could not download video: {video_url}", "red"))  
-  
-        # Let user know  
-        print(colored("[+] Videos downloaded!", "green"))  
-  
-        # Let user know  
-        print(colored("[+] Script generated!\n\n", "green"))  
-  
-        print(colored(f"\t{script}", "cyan"))  
-  
-        if not GENERATING:  
-            return jsonify(  
-                {  
-                    "status": "error",  
-                    "message": "Video generation was cancelled.",  
-                    "data": [],  
-                }  
-            )  
-  
-        # Split script into sentences  
-        sentences = script.split(". ")  
-        # Remove empty strings  
-        sentences = list(filter(lambda x: x != "", sentences))  
-        paths = []  
-        # Generate TTS for every sentence  
-        for sentence in sentences:  
-            if not GENERATING:  
-                return jsonify(  
-                    {  
-                        "status": "error",  
-                        "message": "Video generation was cancelled.",  
-                        "data": [],  
-                    }  
-                )  
-            current_tts_path = f"../temp/{uuid4()}.mp3"  
-            tts(sentence, "en_us_006", filename=current_tts_path)  
-            audio_clip = AudioFileClip(current_tts_path)  
-            paths.append(audio_clip)  
-  
-        # Combine all TTS files using moviepy  
-        final_audio = concatenate_audioclips(paths)  
-        tts_path = f"../temp/{uuid4()}.mp3"  
-        final_audio.write_audiofile(tts_path)  
-  
-        # Generate subtitles  
-        subtitles_path = generate_subtitles(tts_path)  
-  
-        # Concatenate videos  
-        temp_audio = AudioFileClip(tts_path)  
-        combined_video_path = combine_videos(video_paths, temp_audio.duration)  
-  
-        # Put everything together  
-        final_video_path = generate_video(combined_video_path, tts_path, subtitles_path)  
-          
-        if automate_youtube_upload:  # Only proceed with YouTube upload if the toggle is True  
-            # Define metadata for the video  
-            title, description, keywords = generate_metadata(data["videoSubject"], script)  
-  
-            # Choose the appropriate category ID for your videos  
-            video_category_id = "28"  # Science & Technology  
-            privacyStatus = "private"  # "public", "private", "unlisted"  
-            video_metadata = {  
-                'video_path': os.path.abspath(f"../temp/{final_video_path}"),  
-                'title': title,  
-                'description': description,  
-                'category': video_category_id,  
-                'keywords': ",".join(keywords),  
-                'privacyStatus': privacyStatus,  
-            }  
-  
-            # Upload the video to YouTube  
-            try:  
-                # Unpack the video_metadata dictionary into individual arguments  
-                video_response = upload_video(  
-                    video_path=video_metadata['video_path'],  
-                    title=video_metadata['title'],  
-                    description=video_metadata['description'],  
-                    category=video_metadata['category'],  
-                    keywords=video_metadata['keywords'],  
-                    privacy_status=video_metadata['privacyStatus']  
-                )  
-                print(f"Uploaded video ID: {video_response.get('id')}")  
-            except HttpError as e:  
-                print(f"An HTTP error {e.resp.status} occurred:\n{e.content}")  
-        
-        # Let user know  
-        print(colored(f"[+] Video generated: {final_video_path}!", "green"))  
-  
-        # Stop FFMPEG processes  
-        if os.name == "nt":  
-            # Windows  
-            os.system("taskkill /f /im ffmpeg.exe")  
-        else:  
-            # Other OS  
-            os.system("pkill -f ffmpeg")  
-  
-        GENERATING = False  
-  
-        # Return JSON  
-        return jsonify(  
-            {  
-                "status": "success",  
-                "message": "Retrieved stock videos.",  
-                "data": final_video_path,  
-            }  
-        )  
-    except Exception as err:  
-        print(colored(f"[-] Error: {str(err)}", "red"))  
-        return jsonify(  
-            {  
-                "status": "error",  
-                "message": f"Could not retrieve stock videos: {str(err)}",  
-                "data": [],  
-            }  
-        )  
-@app.route("/api/cancel", methods=["POST"])  
-def cancel():  
-    print(colored("[!] Received cancellation request...", "yellow"))  
-      
-    global GENERATING  
-    GENERATING = False  
-  
-    return jsonify({"status": "success", "message": "Cancelled video generation."})  
-  
-  
-if __name__ == "__main__":  
-    app.run(debug=True, host=HOST, port=PORT)  
-=======
 import os
 
 from gpt import *
@@ -449,5 +207,4 @@
 
 
 if __name__ == "__main__":
-    app.run(debug=True, host=HOST, port=PORT)
->>>>>>> f0144aa6
+    app.run(debug=True, host=HOST, port=PORT)