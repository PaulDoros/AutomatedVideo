--- conflicted
+++ resolved
@@ -173,17 +173,12 @@
         combined_video_path = combine_videos(video_paths, temp_audio.duration)
 
         # Put everything together
-<<<<<<< HEAD
         try:
             final_video_path = generate_video(combined_video_path, tts_path, subtitles_path)
         except Exception as e:
             print(colored(f"[-] Error generating final video: {e}", "red"))
             final_video_path = None
         
-=======
-        final_video_path = generate_video(combined_video_path, tts_path, subtitles_path)
-
->>>>>>> afe6891b
         # Start Youtube Uploader
         # Check if the CLIENT_SECRETS_FILE exists
         client_secrets_file = os.path.abspath("./client_secret.json")
