--- conflicted
+++ resolved
@@ -4,6 +4,7 @@
 
 import requests
 import srt_equalizer
+import assemblyai as aai
 
 from typing import List
 from moviepy.editor import *
@@ -46,14 +47,6 @@
     Returns:
         str: The path to the generated subtitles.
     """
-<<<<<<< HEAD
-=======
-    def equalize_subtitles(srt_path: str, max_chars: int = 10) -> None:
-        # Equalize subtitles
-        srt_equalizer.equalize_srt_file(srt_path, srt_path, max_chars)
-
-    aai.settings.api_key = ASSEMBLY_AI_API_KEY
->>>>>>> 630c5bc7
 
     def convert_to_srt_time_format(total_seconds):
         # Convert total seconds to the SRT time format: HH:MM:SS,mmm
@@ -147,10 +140,6 @@
         str: The path to the final video.
     """
     # Make a generator that returns a TextClip when called with consecutive
-<<<<<<< HEAD
-    generator = lambda txt: TextClip(txt, font=f"../fonts/bold_font.ttf", fontsize=100, color="#FFFF00",
-                                     stroke_color="black", stroke_width=5)
-=======
     generator = lambda txt: TextClip(
         txt,
         font="../fonts/bold_font.ttf",
@@ -159,7 +148,6 @@
         stroke_color="black",
         stroke_width=5,
     )
->>>>>>> 630c5bc7
 
     # Burn the subtitles into the video
     subtitles = SubtitlesClip(subtitles_path, generator)
